--- conflicted
+++ resolved
@@ -161,20 +161,12 @@
         //     </div>
         let color = Render.PASS_RAW;
         let testStatusClass = Render.PASSED_TEST;
-<<<<<<< HEAD
-        let addFailDiv = false;
-=======
         let failed = false;
->>>>>>> 3ca25f17
         switch (innerTestResult.status) {
             case "failed":
                 color = Render.FAIL_RAW;
                 testStatusClass = Render.FAILED_TEST;
-<<<<<<< HEAD
-                addFailDiv = true;
-=======
                 failed = true;
->>>>>>> 3ca25f17
                 break;
             case "pending":
                 break;
@@ -226,18 +218,6 @@
         span.textContent = innerTestResult.status;
 
         secondDiv.appendChild(span);
-        if (addFailDiv) {
-            const failDiv = document.createElement("div") as HTMLDivElement;
-            const pre = document.createElement("pre") as HTMLPreElement;
-            failDiv.appendChild(pre);
-
-            const code = document.createElement("code") as HTMLElement;
-            code.textContent = innerTestResult.failureMessages;
-
-            pre.appendChild(code);
-
-            secondDiv.appendChild(failDiv);
-        }
 
         if (failed) {
             const pre = document.createElement("pre") as HTMLPreElement;
