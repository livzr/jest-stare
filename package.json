{
  "name": "jest-stare",
<<<<<<< HEAD
  "version": "0.1.5-1",
=======
  "version": "0.1.6-0",
>>>>>>> 3ca25f17
  "description": "jest html reporter (results processor)",
  "license": "MIT",
  "repository": "https://github.com/dkelosky/jest-stare",
  "author": {
    "name": "dan kelosky",
    "email": "",
    "url": ""
  },
  "keywords": [
    "jest",
    "html",
    "jest-stare",
    "mochawesome",
    "mocha",
    "jasmine",
    "reporters",
    "results",
    "processor",
    "reporter"
  ],
  "files": [
    "lib",
    "src/web"
  ],
  "main": "lib/index.js",
  "typings": "lib/index.d.ts",
  "scripts": {
    "clean": "rimraf lib && rimraf coverage",
    "lint": "tslint --force --format verbose \"src/**/*.ts\"",
    "prepublish": "npm run build",
    "prebuild": "npm run clean && npm run lint && echo Using TypeScript && tsc --version",
    "build": "tsc --pretty && npx browserify lib/render/view.js -o lib/render/view.js",
    "make": "tsc --pretty && npx browserify lib/render/view.js -o lib/render/view.js",
    "test": "jest",
    "example": "npm run make && jest",
    "coverage": "jest --coverage",
    "watch": "npm run build -- --watch",
    "watch:test": "jest --watch"
  },
  "dependencies": {
    "ansi-parser": "^3.2.8",
    "bootstrap": "^4.0.0-beta.2",
    "chart.js": "^2.7.1",
    "holderjs": "^2.9.4",
    "jest": "^22.0.5",
    "jquery": "^3.2.1",
    "mkdirp": "^0.5.1",
    "moment": "^2.20.1",
    "mustache": "^2.3.0",
    "pkg-up": "^2.0.0"
  },
  "devDependencies": {
    "@types/chart.js": "^2.7.7",
    "@types/jest": "^22.0.5",
    "@types/jquery": "^3.2.16",
    "@types/mustache": "^0.8.30",
    "@types/node": "^8.0.0",
    "browserify": "^16.1.0",
    "coveralls": "^2.0.0",
    "jest-environment-node-debug": "^2.0.0",
    "rimraf": "^2.0.0",
    "ts-jest": "^20.0.7",
    "ts-node": "^3.2.0",
    "tslint": "^5.0.0",
    "tslint-config-prettier": "^1.1.0",
    "typescript": "^2.3.0"
  },
  "engines": {
    "node": ">=6.0.0"
  },
  "jest": {
    "modulePathIgnorePatterns": [
      "__tests__/__snapshots__/"
    ],
    "transform": {
      ".(ts)": "<rootDir>/node_modules/ts-jest/preprocessor.js"
    },
    "testRegex": "__tests__.*\\.(spec|test)\\.ts$",
    "moduleFileExtensions": [
      "ts",
      "js"
    ],
    "testEnvironment": "node",
    "testResultsProcessor": "./"
  },
  "jest-stare": {
    "resultDir": "results/jest-stare"
  }
}<|MERGE_RESOLUTION|>--- conflicted
+++ resolved
@@ -1,10 +1,6 @@
 {
   "name": "jest-stare",
-<<<<<<< HEAD
-  "version": "0.1.5-1",
-=======
   "version": "0.1.6-0",
->>>>>>> 3ca25f17
   "description": "jest html reporter (results processor)",
   "license": "MIT",
   "repository": "https://github.com/dkelosky/jest-stare",
