{
  "name": "jest-stare",
<<<<<<< HEAD
  "version": "1.0.0",
  "description": "jest html reporter (results processor)",
=======
  "version": "0.1.24-0",
  "description": "jest html reporter (results processor) to view HTML jest results, save raw JSON, and invoke multiple reporters",
>>>>>>> 8031d546
  "license": "MIT",
  "repository": "https://github.com/dkelosky/jest-stare",
  "author": {
    "name": "dan kelosky",
    "email": "",
    "url": ""
  },
  "bin": {
    "jest-stare": "./lib/jest-stare.js"
  },
  "keywords": [
    "jest",
    "html",
    "jest-html",
    "jest-stare",
    "mochawesome",
    "mocha",
    "jasmine",
    "reporters",
    "results",
    "processor",
    "reporter"
  ],
  "files": [
    "lib",
    "web"
  ],
  "main": "lib/index.js",
  "typings": "lib/index.d.ts",
  "scripts": {
    "clean": "rimraf lib && rimraf coverage",
    "lint": "tslint --force --format verbose \"src/**/*.ts\"",
    "prepublish": "npm run build",
    "prebuild": "npm run clean && npm run lint && echo Using TypeScript && tsc --version",
    "build": "tsc --pretty && browserify lib/render/view.js -o lib/render/view.js",
    "test": "jest",
    "example": "npm run build && jest --testRegex __tests__.*\\.example\\.ts$",
    "examplePassing": "npm run build && jest --testRegex __tests__.*\\.example\\.ts$ Passing",
    "exampleFailing": "npm run build && jest --testRegex __tests__.*\\.example\\.ts$ Failing",
    "coverage": "jest --coverage",
    "watch": "npm run build -- --watch",
    "watch:test": "jest --watch"
  },
  "dependencies": {
    "ansi-parser": "^3.2.8",
    "bootstrap": "^4.0.0-beta.2",
    "chalk": "^2.3.1",
    "chart.js": "^2.7.1",
    "diff2html": "^2.3.3",
    "holderjs": "^2.9.4",
    "jquery": "^3.2.1",
    "mkdirp": "^0.5.1",
    "moment": "^2.20.1",
    "mustache": "^2.3.0",
    "pkg-up": "^2.0.0"
  },
  "devDependencies": {
    "@types/chalk": "^2.2.0",
    "@types/chart.js": "^2.7.7",
    "@types/diff2html": "0.0.4",
    "@types/jest": "^22.0.5",
    "@types/jquery": "^3.2.16",
    "@types/mkdirp": "^0.5.2",
    "@types/mustache": "^0.8.30",
    "@types/node": "^8.0.0",
    "browserify": "^16.1.0",
    "coveralls": "^2.0.0",
    "jest": "^22.0.5",
    "jest-environment-jsdom": "^22.4.1",
    "jest-environment-node-debug": "^2.0.0",
    "jest-html-reporter": "^2.0.0",
    "jest-junit": "^3.6.0",
    "rimraf": "^2.0.0",
    "ts-jest": "^20.0.7",
    "ts-node": "^3.2.0",
    "tslint": "^5.0.0",
    "tslint-config-prettier": "^1.1.0",
    "typescript": "^2.6.0"
  },
  "engines": {
    "node": ">=6.0.0"
  },
  "jest": {
    "modulePathIgnorePatterns": [
      "__tests__/__snapshots__/"
    ],
    "transform": {
      ".(ts)": "<rootDir>/node_modules/ts-jest/preprocessor.js"
    },
    "testRegex": "__tests__.*\\.(spec|test)\\.ts$",
    "watchPathIgnorePatterns": [
      ".*jest-stare.*\\.js"
    ],
    "moduleFileExtensions": [
      "ts",
      "js"
    ],
    "testEnvironment": "jsdom",
    "testResultsProcessor": "./"
  },
  "jest-stare": {
    "resultDir": "results/jest-stare",
    "additionalResultsProcessors": [
      "jest-html-reporter",
      "jest-junit"
    ],
    "coverageLink": "../../coverage/lcov-report/index.html",
    "jestStareConfigJson": "jest-stare.json"
  },
  "jest-html-reporter": {
    "outputPath": "results/jest-html-reporter/index.html"
  },
  "jest-junit": {
    "output": "./results/jest-junit/junit.xml",
    "classNameTemplate": "{classname}-{title}",
    "titleTemplate": "{classname}-{title}",
    "ancestorSeparator": " › ",
    "usePathForSuiteName": "true"
  }
}<|MERGE_RESOLUTION|>--- conflicted
+++ resolved
@@ -1,12 +1,7 @@
 {
   "name": "jest-stare",
-<<<<<<< HEAD
   "version": "1.0.0",
-  "description": "jest html reporter (results processor)",
-=======
-  "version": "0.1.24-0",
   "description": "jest html reporter (results processor) to view HTML jest results, save raw JSON, and invoke multiple reporters",
->>>>>>> 8031d546
   "license": "MIT",
   "repository": "https://github.com/dkelosky/jest-stare",
   "author": {
